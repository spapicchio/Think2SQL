#!/bin/bash
#SBATCH -A vno@h100
#SBATCH -C h100
#SBATCH --ntasks-per-node=1
#SBATCH --gpus-per-node=4
#SBATCH --output=./logs/rl/%j.out
#SBATCH --nodes=2
#SBATCH --qos=qos_gpu_h100-t3
#SBATCH --time=20:00:00
#SBATCH --cpus-per-task=100
#SBATCH --signal=B:USR1@30
#SBATCH --open-mode=append

set -e

module purge
module load arch/a100
module load cuda/12.4.1

nvidia-smi

export BASE_WORK="${SCRATCH}/Think2SQL"
export BASE_WORK_MODEL="${SCRATCH}/model_trained"
export BASE_WORK_DATA="${SCRATCH}/data"

cd $BASE_WORK
export HF_HOME="${SCRATCH}/hf_cache"

source "${BASE_WORK}/.env"
source "${BASE_WORK}/scripts/utils/utils.sh"
source "${BASE_WORK}/scripts/utils/slurm_job_requeue.sh"

setup_idris  # function in utils.sh

uv sync --frozen
source "${BASE_WORK}/.venv/bin/activate"


log_section "Environment and modules loaded with BASE_WORK=${BASE_WORK}" "${SLURM_JOB_ID}"

# ----------- JOB ID of the run -----------
# if you are relaunching a job and want to keep the same folders for logging and continue training
#JOB_ID='<your id>'
#export WANDB_RUN_ID='5wxzzpvx'
JOB_ID=$SLURM_JOB_ID

log_section "JOB_ID = ${JOB_ID}" "${JOB_ID}"
log_section "VLLM NODE: ${VLLM_NODE} - Training NODES: ${TRAIN_NODES_STR} - Total number of GPUs used for VLLM: ${SLURM_GPUS_PER_NODE} - Total number of GPUs used for training: ${WORLD_SIZE}" "${JOB_ID}"


# ----------- Configuration -----------
export OMP_NUM_THREADS=50
export WANDB_DIR="${BASE_WORK}/wandb/${JOB_ID}/"
export WANDB_ARTIFACT_DIR="${BASE_WORK}/wandb/${JOB_ID}/"
export TOKENIZERS_PARALLELISM=True
LOGGING_DIR_TENSORBOARD="${BASE_WORK}/.tensorboard_logging/${JOB_ID}/"

# ----------- Custom  Params -----------
PROMPT_FOLDER="${BASE_WORK}/prompts"
USER_PROMPT_NAME="base_think_user_prompt.jinja"
SYSTEM_PROMPT_NAME="base_think_system_prompt.jinja"

# ----------- Dataset Params -----------
DATASET_NAME="${BASE_WORK_DATA}/train_bird_processed_with_plan_cols_time.json"
DB_PATH="${BASE_WORK_DATA}/bird/train/train_databases"


# ----------- Training Params -----------
LOSS_TYPE='dapo'
REWARD_FUNCS="qatch_small_update_with_fm"
REWARD_WEIGHTS="1.0"
LEARNING_RATE=1e-6
NUM_EPOCHS=1
BS=8
ACCUMULATION_STEPS=8
MAX_PROMPT_LENGTH=8000
MAX_LENGTH=4096
MAX_MODEL_LENGTH=$((MAX_PROMPT_LENGTH + MAX_LENGTH + 1024))

TOTAL_BATCH_SIZE=$((BS * ACCUMULATION_STEPS * WORLD_SIZE))
NUM_GENERATIONS=16
NUM_GENERATIONS=$(python scripts/utils/get_num_generations.py --num_gpus "$WORLD_SIZE" --bs "$BS" --max_generations "$NUM_GENERATIONS")
log_section "NUM_GENERATIONS: ${NUM_GENERATIONS}" "${JOB_ID}"

ENABLE_THINKING_MODE='False'

RL_MODEL_NAME="bs${TOTAL_BATCH_SIZE}_ml${MAX_LENGTH}_gen${NUM_GENERATIONS}_${JOB_ID}_RL"
log_section "RL_MODEL_NAME: ${RL_MODEL_NAME}" "${JOB_ID}"

MODEL_BASE='Qwen3-8B'
MODEL_BASE_PATH="Qwen/Qwen3-8B"

OUTPUT_DIR="${BASE_WORK_MODEL}/${LOSS_TYPE}/${MODEL_BASE}/${RL_MODEL_NAME}"
mkdir -p "${OUTPUT_DIR}"
log_section "OUTPUT_DIR: ${OUTPUT_DIR}" "${JOB_ID}"

# ----------- VLLM Server -----------
VLLM_SERVER_PORT=$(python -c "import socket; s=socket.socket(); s.bind(('',0)); print(s.getsockname()[1]); s.close()")
echo "SERVER_HOST: ${VLLM_NODE}"
echo "SERVER_PORT: ${VLLM_SERVER_PORT}"

# https://huggingface.co/docs/trl/main/en/vllm_integration
log_section "Launching VLLM 'launch_trl_vllm ${TRAIN_NODES_STR} $MODEL_BASE_PATH true $VLLM_NODE $VLLM_SERVER_PORT $SLURM_GPUS_PER_NODE ${MAX_MODEL_LENGTH}'"

launch_trl_vllm ${TRAIN_NODES_STR} "$MODEL_BASE_PATH" true "$VLLM_NODE" "$VLLM_SERVER_PORT" "$SLURM_GPUS_PER_NODE" "${MAX_MODEL_LENGTH}"

# %%%%%%%%%%%%%%%%%%%%%%%%%%%%%%%%%%%%%%%%%%%%%%%
#         Launcher
# %%%%%%%%%%%%%%%%%%%%%%%%%%%%%%%%%%%%%%%%%%%%%%%
TRAINING_PARAMS=(
        "${BASE_WORK}/src/think2sql/grpo/main_rl.py"
        --config "${BASE_WORK}/config/config_train_grpo.yaml"
        --prompt_folder "${PROMPT_FOLDER}"
        --user_prompt_name "${USER_PROMPT_NAME}"
        --system_prompt_name "${SYSTEM_PROMPT_NAME}"
        --dataset_name "${DATASET_NAME}"
        --relative_db_base_path "${DB_PATH}"
        --loss_type "${LOSS_TYPE}"
        --reward_funcs $REWARD_FUNCS
        --reward_weights $REWARD_WEIGHTS
        --learning_rate "${LEARNING_RATE}"
        --num_train_epochs "${NUM_EPOCHS}"
        --per_device_train_batch_size "${BS}"
        --gradient_accumulation_steps "${ACCUMULATION_STEPS}"
        --max_prompt_length "${MAX_PROMPT_LENGTH}"
        --max_completion_length "${MAX_LENGTH}"
        --num_generations "${NUM_GENERATIONS}"
        --model_name_or_path "${MODEL_BASE_PATH}"
        --output_dir "${OUTPUT_DIR}"
        --enable_thinking_mode "${ENABLE_THINKING_MODE}"
        --scale_rewards 'none'
        --mask_truncated_completions 'True'

        --logging_dir "${LOGGING_DIR_TENSORBOARD}"
        --run_name "${JOB_ID}"
        --log_completions True
        --num_completions_to_print 0
        --vllm_server_host "${VLLM_NODE}"
        --vllm_server_port "${VLLM_SERVER_PORT}"
<<<<<<< HEAD
        --save_steps 5
        --save_total_limit 1
        --local_files_only True
=======
        --save_steps 50
        --save_total_limit 2
>>>>>>> 0f204fe9
        --ddp_timeout=7200  # https://github.com/huggingface/open-r1/issues/160
)
log_section "Script: ${TRAINING_PARAMS[*]}" "${JOB_ID}"


srun \
--wait=60 \
--kill-on-bad-exit=1 \
--nodes=$NUM_NODES \
--ntasks=$NUM_NODES \
--nodelist=$TRAIN_NODES_STR \
--export=ALL,PYTORCH_CUDA_ALLOC_CONF=expandable_segments:True,TORCH_FORCE_NO_WEIGHTS_ONLY_LOAD=1,NCCL_P2P_LEVEL=NVL \
accelerate launch \
--config_file "${BASE_WORK}/config/accelerate_config_grpo.yaml" \
--num_machines $NUM_NODES \
--num_processes $WORLD_SIZE \
--main_process_ip $MASTER_ADDR \
--main_process_port $MASTER_PORT \
--machine_rank $SLURM_PROCID \
--rdzv_backend=c10d \
--max_restarts 1 \
--tee 3 \
--role $SLURMD_NODENAME \
"${TRAINING_PARAMS[@]}"

# The chat template needs to be specified only for DeepSeek models
#    --chat_template "{% if not add_generation_prompt is defined %}{% set add_generation_prompt = false %}{% endif %}{% set ns = namespace(is_first=false, is_tool=false, is_output_first=true, system_prompt='') %}{%- for message in messages %}{%- if message['role'] == 'system' %}{% set ns.system_prompt = message['content'] %}{%- endif %}{%- endfor %}{{bos_token}}{{ns.system_prompt}}{%- for message in messages %}{%- if message['role'] == 'user' %}{%- set ns.is_tool = false -%}{{'<｜User｜>' + message['content']}}{%- endif %}{%- if message['role'] == 'assistant' and message['content'] is none %}{%- set ns.is_tool = false -%}{%- for tool in message['tool_calls']%}{%- if not ns.is_first %}{{'<｜Assistant｜><｜tool▁calls▁begin｜><｜tool▁call▁begin｜>' + tool['type'] + '<｜tool▁sep｜>' + tool['function']['name'] + '\\n' + '```json' + '\\n' + tool['function']['arguments'] + '\\n' + '```' + '<｜tool▁call▁end｜>'}}{%- set ns.is_first = true -%}{%- else %}{{'\\n' + '<｜tool▁call▁begin｜>' + tool['type'] + '<｜tool▁sep｜>' + tool['function']['name'] + '\\n' + '```json' + '\\n' + tool['function']['arguments'] + '\\n' + '```' + '<｜tool▁call▁end｜>'}}{{'<｜tool▁calls▁end｜><｜end▁of▁sentence｜>'}}{%- endif %}{%- endfor %}{%- endif %}{%- if message['role'] == 'assistant' and message['content'] is not none %}{%- if ns.is_tool %}{{'<｜tool▁outputs▁end｜>' + message['content'] + '<｜end▁of▁sentence｜>'}}{%- set ns.is_tool = false -%}{%- else %}{% set content = message['content'] %}{{'<｜Assistant｜>' + content + '<｜end▁of▁sentence｜>'}}{%- endif %}{%- endif %}{%- if message['role'] == 'tool' %}{%- set ns.is_tool = true -%}{%- if ns.is_output_first %}{{'<｜tool▁outputs▁begin｜><｜tool▁output▁begin｜>' + message['content'] + '<｜tool▁output▁end｜>'}}{%- set ns.is_output_first = false %}{%- else %}{{'\\n<｜tool▁output▁begin｜>' + message['content'] + '<｜tool▁output▁end｜>'}}{%- endif %}{%- endif %}{%- endfor -%}{% if ns.is_tool %}{{'<｜tool▁outputs▁end｜>'}}{% endif %}{% if add_generation_prompt and not ns.is_tool %}{{'<｜Assistant｜>'}}{% endif %}"


if [[ -n "${WORK}" ]]; then
    
    echo "Moving file into WORK: ${WORK}"
    # Strip BASE_WORK prefix to keep relative structure
    # Moving trained model
    REL_PATH="${OUTPUT_DIR#${BASE_WORK_MODEL}/}"
    DEST="${WORK}/${REL_PATH}"
    cp_files "${DEST}" "${OUTPUT_DIR}" "${JOB_ID}"
    # Moving wandb logs
    REL_PATH_WANDB="${WANDB_DIR#${BASE_WORK}/}"
    DEST_WANDB="${WORK}/${REL_PATH_WANDB}"
    cp_files "${DEST_WANDB}" "${WANDB_DIR}" "${JOB_ID}"
    # Moving tmux log specified in submit and log!
    SLURM_LOG="${BASE_WORK}/logs/rl/${SLURM_JOB_NAME}-${JOB_ID}.out"
    REL_PATH_LOGS="${SLURM_LOG#${BASE_WORK}/}"
    DEST_LOGS="${WORK}/${REL_PATH_LOGS}"
    cp_files "${DEST_LOGS}" "${SLURM_LOG}" "${JOB_ID}"
else
    echo "WORK is not set; skipping move"
fi<|MERGE_RESOLUTION|>--- conflicted
+++ resolved
@@ -137,14 +137,9 @@
         --num_completions_to_print 0
         --vllm_server_host "${VLLM_NODE}"
         --vllm_server_port "${VLLM_SERVER_PORT}"
-<<<<<<< HEAD
-        --save_steps 5
-        --save_total_limit 1
-        --local_files_only True
-=======
         --save_steps 50
         --save_total_limit 2
->>>>>>> 0f204fe9
+        --local_files_only True
         --ddp_timeout=7200  # https://github.com/huggingface/open-r1/issues/160
 )
 log_section "Script: ${TRAINING_PARAMS[*]}" "${JOB_ID}"
